--- conflicted
+++ resolved
@@ -448,14 +448,10 @@
 		}
 		return s.log.GetEntryError(entry)
 	}
-<<<<<<< HEAD
-	return nil
-=======
 
 	// TODO: This will be removed after the timeout above is changed to a
 	// demotion callback.
 	return fmt.Errorf("raft: Unable to commit entry: %d", entry.Index)
->>>>>>> 77c63cc1
 }
 
 // Appends a log entry from the leader to this server.
@@ -760,6 +756,26 @@
 	return nil
 }
 
+// Removes a peer from the server. This should be called by a system's join command
+// within the context so that it is within the context of the server lock.
+func (s *Server) RemovePeer(name string) error {
+	// Ignore removal of the server itself.
+	if s.name == name {
+		return nil
+	}
+	// Return error if peer doesn't exist.
+	peer := s.peers[name]
+	if peer != nil {
+		return fmt.Errorf("raft: Peer not found: %s", name)
+	}
+
+	// Stop peer and remove it.
+	peer.stop()
+	delete(s.peers, name)
+
+	return nil
+}
+
 
 //--------------------------------------
 // Log compaction
@@ -829,7 +845,6 @@
 	return nil
 }
 
-<<<<<<< HEAD
 // Retrieves the log path for the server.
 func (s *Server) SnapshotPath(lastIndex uint64, lastTerm uint64) string {
 	return path.Join(s.path, "snapshot", fmt.Sprintf("%v_%v.ss", lastTerm, lastIndex))
@@ -913,24 +928,3 @@
 
 	return err
 }
-=======
-// Removes a peer from the server. This should be called by a system's join command
-// within the context so that it is within the context of the server lock.
-func (s *Server) RemovePeer(name string) error {
-	// Ignore removal of the server itself.
-	if s.name == name {
-		return nil
-	}
-	// Return error if peer doesn't exist.
-	peer := s.peers[name]
-	if peer != nil {
-		return fmt.Errorf("raft: Peer not found: %s", name)
-	}
-
-	// Stop peer and remove it.
-	peer.stop()
-	delete(s.peers, name)
-
-	return nil
-}
->>>>>>> 77c63cc1
