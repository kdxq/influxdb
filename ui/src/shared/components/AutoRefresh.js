--- conflicted
+++ resolved
@@ -13,30 +13,36 @@
   string,
 } = PropTypes
 
-const AutoRefresh = (ComposedComponent) => {
+const AutoRefresh = ComposedComponent => {
   const wrapper = React.createClass({
     propTypes: {
       children: element,
       autoRefresh: number.isRequired,
-      templates: arrayOf(shape({
-        type: string.isRequired,
-        label: string.isRequired,
-        tempVar: string.isRequired,
-        query: shape({
-          db: string.isRequired,
-          rp: string,
-          influxql: string.isRequired,
-        }),
-        values: arrayOf(shape({
+      templates: arrayOf(
+        shape({
           type: string.isRequired,
-          value: string.isRequired,
-          selected: bool,
-        })).isRequired,
-      })),
-      queries: arrayOf(shape({
-        host: oneOfType([string, arrayOf(string)]),
-        text: string,
-      }).isRequired).isRequired,
+          label: string.isRequired,
+          tempVar: string.isRequired,
+          query: shape({
+            db: string.isRequired,
+            rp: string,
+            influxql: string.isRequired,
+          }),
+          values: arrayOf(
+            shape({
+              type: string.isRequired,
+              value: string.isRequired,
+              selected: bool,
+            })
+          ).isRequired,
+        })
+      ),
+      queries: arrayOf(
+        shape({
+          host: oneOfType([string, arrayOf(string)]),
+          text: string,
+        }).isRequired
+      ).isRequired,
       editQueryStatus: func,
     },
 
@@ -51,30 +57,42 @@
       const {queries, autoRefresh} = this.props
       this.executeQueries(queries)
       if (autoRefresh) {
-        this.intervalID = setInterval(() => this.executeQueries(queries), autoRefresh)
+        this.intervalID = setInterval(
+          () => this.executeQueries(queries),
+          autoRefresh
+        )
       }
     },
 
     componentWillReceiveProps(nextProps) {
-      const shouldRefetch = this.queryDifference(this.props.queries, nextProps.queries).length
+      const shouldRefetch = this.queryDifference(
+        this.props.queries,
+        nextProps.queries
+      ).length
 
       if (shouldRefetch) {
         this.executeQueries(nextProps.queries)
       }
 
-      if ((this.props.autoRefresh !== nextProps.autoRefresh) || shouldRefetch) {
+      if (this.props.autoRefresh !== nextProps.autoRefresh || shouldRefetch) {
         clearInterval(this.intervalID)
 
         if (nextProps.autoRefresh) {
-          this.intervalID = setInterval(() => this.executeQueries(nextProps.queries), nextProps.autoRefresh)
+          this.intervalID = setInterval(
+            () => this.executeQueries(nextProps.queries),
+            nextProps.autoRefresh
+          )
         }
       }
     },
 
     queryDifference(left, right) {
-      const leftStrs = left.map((q) => `${q.host}${q.text}`)
-      const rightStrs = right.map((q) => `${q.host}${q.text}`)
-      return _.difference(_.union(leftStrs, rightStrs), _.intersection(leftStrs, rightStrs))
+      const leftStrs = left.map(q => `${q.host}${q.text}`)
+      const rightStrs = right.map(q => `${q.host}${q.text}`)
+      return _.difference(
+        _.union(leftStrs, rightStrs),
+        _.intersection(leftStrs, rightStrs)
+      )
     },
 
     async executeQueries(queries) {
@@ -87,14 +105,16 @@
 
       this.setState({isFetching: true})
 
-      const timeSeriesPromises = queries.map((query) => {
+      const timeSeriesPromises = queries.map(query => {
         const {host, database, rp} = query
-<<<<<<< HEAD
-        return fetchTimeSeriesAsync({source: host, db: database, rp, query, templates}, editQueryStatus)
+        return fetchTimeSeriesAsync(
+          {source: host, db: database, rp, query, templates},
+          editQueryStatus
+        )
       })
 
       Promise.all(timeSeriesPromises).then(timeSeries => {
-        const newSeries = timeSeries.map((response) => ({response}))
+        const newSeries = timeSeries.map(response => ({response}))
         const lastQuerySuccessful = !this._noResultsForQuery(newSeries)
 
         this.setState({
@@ -103,22 +123,6 @@
           isFetching: false,
         })
       })
-=======
-        // TODO: enact this via an action creator so redux will know about it; currently errors are used as responses here
-        // TODO: may need to make this a try/catch
-        const response = await fetchTimeSeriesAsync({source: host, db: database, rp, query}, this.props.editQueryStatus)
-        newSeries.push({response})
-        count += 1
-        if (count === queries.length) {
-          const querySuccessful = !this._noResultsForQuery(newSeries)
-          this.setState({
-            lastQuerySuccessful: querySuccessful,
-            isFetching: false,
-            timeSeries: newSeries,
-          })
-        }
-      }
->>>>>>> d698b69e
     },
 
     componentWillUnmount() {
@@ -133,16 +137,14 @@
         return this.renderFetching(timeSeries)
       }
 
-      if (this._noResultsForQuery(timeSeries) || !this.state.lastQuerySuccessful) {
+      if (
+        this._noResultsForQuery(timeSeries) ||
+        !this.state.lastQuerySuccessful
+      ) {
         return this.renderNoResults()
       }
 
-      return (
-        <ComposedComponent
-          {...this.props}
-          data={timeSeries}
-        />
-      )
+      return <ComposedComponent {...this.props} data={timeSeries} />
     },
 
     /**
@@ -178,8 +180,8 @@
         return true
       }
 
-      return data.every((datum) => {
-        return datum.response.results.every((result) => {
+      return data.every(datum => {
+        return datum.response.results.every(result => {
           return Object.keys(result).length === 0
         })
       })
